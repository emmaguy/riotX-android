--- conflicted
+++ resolved
@@ -16,24 +16,18 @@
 
 package im.vector.matrix.android.internal.session.room.read
 
-<<<<<<< HEAD
+import androidx.lifecycle.LiveData
+import androidx.lifecycle.Transformations
 import com.squareup.inject.assisted.Assisted
 import com.squareup.inject.assisted.AssistedInject
-=======
-import androidx.lifecycle.LiveData
-import androidx.lifecycle.Transformations
->>>>>>> bc1350aa
 import com.zhuinden.monarchy.Monarchy
 import im.vector.matrix.android.api.MatrixCallback
 import im.vector.matrix.android.api.auth.data.Credentials
-import im.vector.matrix.android.api.session.room.model.EventAnnotationsSummary
 import im.vector.matrix.android.api.session.room.model.ReadReceipt
 import im.vector.matrix.android.api.session.room.read.ReadService
 import im.vector.matrix.android.internal.database.RealmLiveData
 import im.vector.matrix.android.internal.database.mapper.ReadReceiptsSummaryMapper
-import im.vector.matrix.android.internal.database.mapper.asDomain
 import im.vector.matrix.android.internal.database.model.ChunkEntity
-import im.vector.matrix.android.internal.database.model.EventAnnotationsSummaryEntity
 import im.vector.matrix.android.internal.database.model.ReadReceiptEntity
 import im.vector.matrix.android.internal.database.model.ReadReceiptsSummaryEntity
 import im.vector.matrix.android.internal.database.query.find
@@ -42,11 +36,11 @@
 import im.vector.matrix.android.internal.task.TaskExecutor
 import im.vector.matrix.android.internal.task.configureWith
 
-<<<<<<< HEAD
 internal class DefaultReadService @AssistedInject constructor(@Assisted private val roomId: String,
                                                               private val monarchy: Monarchy,
                                                               private val taskExecutor: TaskExecutor,
                                                               private val setReadMarkersTask: SetReadMarkersTask,
+                                                              private val readReceiptsSummaryMapper: ReadReceiptsSummaryMapper,
                                                               private val credentials: Credentials
 ) : ReadService {
 
@@ -54,14 +48,6 @@
     interface Factory {
         fun create(roomId: String): ReadService
     }
-=======
-internal class DefaultReadService @Inject constructor(private val roomId: String,
-                                                      private val monarchy: Monarchy,
-                                                      private val taskExecutor: TaskExecutor,
-                                                      private val setReadMarkersTask: SetReadMarkersTask,
-                                                      private val readReceiptsSummaryMapper: ReadReceiptsSummaryMapper,
-                                                      private val credentials: Credentials) : ReadService {
->>>>>>> bc1350aa
 
     override fun markAllAsRead(callback: MatrixCallback<Unit>) {
         val params = SetReadMarkersTask.Params(roomId, markAllAsRead = true)
