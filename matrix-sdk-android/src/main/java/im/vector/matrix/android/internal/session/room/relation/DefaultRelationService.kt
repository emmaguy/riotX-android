/*
 * Copyright 2019 New Vector Ltd
 *
 * Licensed under the Apache License, Version 2.0 (the "License");
 * you may not use this file except in compliance with the License.
 * You may obtain a copy of the License at
 *
 * http://www.apache.org/licenses/LICENSE-2.0
 *
 * Unless required by applicable law or agreed to in writing, software
 * distributed under the License is distributed on an "AS IS" BASIS,
 * WITHOUT WARRANTIES OR CONDITIONS OF ANY KIND, either express or implied.
 * See the License for the specific language governing permissions and
 * limitations under the License.
 */
package im.vector.matrix.android.internal.session.room.relation

import android.content.Context
import androidx.lifecycle.LiveData
import androidx.work.OneTimeWorkRequest
import com.zhuinden.monarchy.Monarchy
import im.vector.matrix.android.api.MatrixCallback
import im.vector.matrix.android.api.auth.data.Credentials
import im.vector.matrix.android.api.session.events.model.Event
import im.vector.matrix.android.api.session.room.model.EventAnnotationsSummary
import im.vector.matrix.android.api.session.room.model.message.MessageType
import im.vector.matrix.android.api.session.room.model.relation.RelationService
import im.vector.matrix.android.api.util.Cancelable
import im.vector.matrix.android.internal.database.helper.addSendingEvent
import im.vector.matrix.android.internal.database.mapper.asDomain
import im.vector.matrix.android.internal.database.model.ChunkEntity
import im.vector.matrix.android.internal.database.model.EventAnnotationsSummaryEntity
import im.vector.matrix.android.internal.database.model.RoomEntity
import im.vector.matrix.android.internal.database.query.findLastLiveChunkFromRoom
import im.vector.matrix.android.internal.database.query.where
import im.vector.matrix.android.internal.session.room.send.LocalEchoEventFactory
import im.vector.matrix.android.internal.session.room.send.RedactEventWorker
import im.vector.matrix.android.internal.session.room.send.SendEventWorker
import im.vector.matrix.android.internal.session.room.timeline.TimelineSendEventWorkCommon
import im.vector.matrix.android.internal.task.TaskExecutor
import im.vector.matrix.android.internal.task.configureWith
import im.vector.matrix.android.internal.util.CancelableWork
import im.vector.matrix.android.internal.util.tryTransactionAsync
import im.vector.matrix.android.internal.worker.WorkerParamsFactory
import timber.log.Timber
<<<<<<< HEAD
import javax.inject.Inject

internal class DefaultRelationService @Inject constructor(private val context: Context,
                                                          private val credentials: Credentials,
                                                          private val roomId: String,
                                                          private val eventFactory: LocalEchoEventFactory,
                                                          private val findReactionEventForUndoTask: FindReactionEventForUndoTask,
                                                          private val updateQuickReactionTask: UpdateQuickReactionTask,
                                                          private val monarchy: Monarchy,
                                                          private val taskExecutor: TaskExecutor)
=======


internal class DefaultRelationService(private val roomId: String,
                                      private val eventFactory: LocalEchoEventFactory,
                                      private val findReactionEventForUndoTask: FindReactionEventForUndoTask,
                                      private val monarchy: Monarchy,
                                      private val taskExecutor: TaskExecutor)
>>>>>>> 33f17e4c
    : RelationService {


    override fun sendReaction(reaction: String, targetEventId: String): Cancelable {
        val event = eventFactory.createReactionEvent(roomId, targetEventId, reaction)
                .also {
                    saveLocalEcho(it)
                }
        val sendRelationWork = createSendRelationWork(event)
        TimelineSendEventWorkCommon.postWork(context, roomId, sendRelationWork)
        return CancelableWork(context, sendRelationWork.id)
    }


    private fun createSendRelationWork(event: Event): OneTimeWorkRequest {
        val sendContentWorkerParams = SendEventWorker.Params(credentials.userId,roomId, event)
        val sendWorkData = WorkerParamsFactory.toData(sendContentWorkerParams)

        return TimelineSendEventWorkCommon.createWork<SendEventWorker>(sendWorkData)

    }

    override fun undoReaction(reaction: String, targetEventId: String, myUserId: String)/*: Cancelable*/ {

        val params = FindReactionEventForUndoTask.Params(
                roomId,
                targetEventId,
                reaction,
                myUserId
        )
        findReactionEventForUndoTask.configureWith(params)
                .enableRetry()
                .dispatchTo(object : MatrixCallback<FindReactionEventForUndoTask.Result> {
                    override fun onSuccess(data: FindReactionEventForUndoTask.Result) {
                        if (data.redactEventId == null) {
                            Timber.w("Cannot find reaction to undo (not yet synced?)")
                            //TODO?
                        }
                        data.redactEventId?.let { toRedact ->

                            val redactEvent = eventFactory.createRedactEvent(roomId, toRedact, null).also {
                                saveLocalEcho(it)
                            }
                            val redactWork = createRedactEventWork(redactEvent, toRedact, null)

                            TimelineSendEventWorkCommon.postWork(context, roomId, redactWork)

                        }
                    }
                })
                .executeBy(taskExecutor)

    }


<<<<<<< HEAD
    override fun updateQuickReaction(reaction: String, oppositeReaction: String, targetEventId: String, myUserId: String) {

        val params = UpdateQuickReactionTask.Params(
                roomId,
                targetEventId,
                reaction,
                oppositeReaction,
                myUserId
        )

        updateQuickReactionTask.configureWith(params)
                .dispatchTo(object : MatrixCallback<UpdateQuickReactionTask.Result> {
                    override fun onSuccess(data: UpdateQuickReactionTask.Result) {
                        data.reactionToAdd?.also { sendReaction(it, targetEventId) }
                        data.reactionToRedact.forEach {
                            val redactEvent = eventFactory.createRedactEvent(roomId, it, null).also {
                                saveLocalEcho(it)
                            }
                            val redactWork = createRedactEventWork(redactEvent, it, null)
                            TimelineSendEventWorkCommon.postWork(context, roomId, redactWork)
                        }
                    }
                })
                .executeBy(taskExecutor)
    }
=======
>>>>>>> 33f17e4c

    private fun buildWorkIdentifier(identifier: String): String {
        return "${roomId}_$identifier"
    }

    //TODO duplicate with send service?
    private fun createRedactEventWork(localEvent: Event, eventId: String, reason: String?): OneTimeWorkRequest {

        val sendContentWorkerParams = RedactEventWorker.Params(credentials.userId ,localEvent.eventId!!,
                                                               roomId, eventId, reason)
        val redactWorkData = WorkerParamsFactory.toData(sendContentWorkerParams)
        return TimelineSendEventWorkCommon.createWork<RedactEventWorker>(redactWorkData)
    }

    override fun editTextMessage(targetEventId: String, newBodyText: String, newBodyAutoMarkdown: Boolean, compatibilityBodyText: String): Cancelable {
        val event = eventFactory.createReplaceTextEvent(roomId, targetEventId, newBodyText, newBodyAutoMarkdown, MessageType.MSGTYPE_TEXT, compatibilityBodyText).also {
            saveLocalEcho(it)
        }
        val sendContentWorkerParams = SendEventWorker.Params(credentials.userId ,roomId, event)
        val sendWorkData = WorkerParamsFactory.toData(sendContentWorkerParams)

        //TODO use relation API?

        val workRequest = TimelineSendEventWorkCommon.createWork<SendEventWorker>(sendWorkData)
        TimelineSendEventWorkCommon.postWork(context, roomId, workRequest)
        return CancelableWork(context, workRequest.id)

    }


    override fun replyToMessage(eventReplied: Event, replyText: String): Cancelable? {
        val event = eventFactory.createReplyTextEvent(roomId, eventReplied, replyText)?.also {
            saveLocalEcho(it)
        } ?: return null
        val sendContentWorkerParams = SendEventWorker.Params(credentials.userId ,roomId, event)
        val sendWorkData = WorkerParamsFactory.toData(sendContentWorkerParams)


        val workRequest = TimelineSendEventWorkCommon.createWork<SendEventWorker>(sendWorkData)
        TimelineSendEventWorkCommon.postWork(context, roomId, workRequest)
        return CancelableWork(context, workRequest.id)
    }


    override fun getEventSummaryLive(eventId: String): LiveData<List<EventAnnotationsSummary>> {
        return monarchy.findAllMappedWithChanges(
                { realm ->
                    EventAnnotationsSummaryEntity.where(realm, eventId)
                },
                {
                    it.asDomain()
                }
        )
    }

    /**
     * Saves the event in database as a local echo.
     * SendState is set to UNSENT and it's added to a the sendingTimelineEvents list of the room.
     * The sendingTimelineEvents is checked on new sync and will remove the local echo if an event with
     * the same transaction id is received (in unsigned data)
     */
    private fun saveLocalEcho(event: Event) {
        monarchy.tryTransactionAsync { realm ->
            val roomEntity = RoomEntity.where(realm, roomId = roomId).findFirst()
                             ?: return@tryTransactionAsync
            val liveChunk = ChunkEntity.findLastLiveChunkFromRoom(realm, roomId = roomId)
                            ?: return@tryTransactionAsync

            roomEntity.addSendingEvent(event, liveChunk.forwardsStateIndex ?: 0)
        }
    }
}<|MERGE_RESOLUTION|>--- conflicted
+++ resolved
@@ -43,7 +43,6 @@
 import im.vector.matrix.android.internal.util.tryTransactionAsync
 import im.vector.matrix.android.internal.worker.WorkerParamsFactory
 import timber.log.Timber
-<<<<<<< HEAD
 import javax.inject.Inject
 
 internal class DefaultRelationService @Inject constructor(private val context: Context,
@@ -51,18 +50,8 @@
                                                           private val roomId: String,
                                                           private val eventFactory: LocalEchoEventFactory,
                                                           private val findReactionEventForUndoTask: FindReactionEventForUndoTask,
-                                                          private val updateQuickReactionTask: UpdateQuickReactionTask,
                                                           private val monarchy: Monarchy,
                                                           private val taskExecutor: TaskExecutor)
-=======
-
-
-internal class DefaultRelationService(private val roomId: String,
-                                      private val eventFactory: LocalEchoEventFactory,
-                                      private val findReactionEventForUndoTask: FindReactionEventForUndoTask,
-                                      private val monarchy: Monarchy,
-                                      private val taskExecutor: TaskExecutor)
->>>>>>> 33f17e4c
     : RelationService {
 
 
@@ -78,7 +67,7 @@
 
 
     private fun createSendRelationWork(event: Event): OneTimeWorkRequest {
-        val sendContentWorkerParams = SendEventWorker.Params(credentials.userId,roomId, event)
+        val sendContentWorkerParams = SendEventWorker.Params(credentials.userId, roomId, event)
         val sendWorkData = WorkerParamsFactory.toData(sendContentWorkerParams)
 
         return TimelineSendEventWorkCommon.createWork<SendEventWorker>(sendWorkData)
@@ -117,45 +106,11 @@
 
     }
 
-
-<<<<<<< HEAD
-    override fun updateQuickReaction(reaction: String, oppositeReaction: String, targetEventId: String, myUserId: String) {
-
-        val params = UpdateQuickReactionTask.Params(
-                roomId,
-                targetEventId,
-                reaction,
-                oppositeReaction,
-                myUserId
-        )
-
-        updateQuickReactionTask.configureWith(params)
-                .dispatchTo(object : MatrixCallback<UpdateQuickReactionTask.Result> {
-                    override fun onSuccess(data: UpdateQuickReactionTask.Result) {
-                        data.reactionToAdd?.also { sendReaction(it, targetEventId) }
-                        data.reactionToRedact.forEach {
-                            val redactEvent = eventFactory.createRedactEvent(roomId, it, null).also {
-                                saveLocalEcho(it)
-                            }
-                            val redactWork = createRedactEventWork(redactEvent, it, null)
-                            TimelineSendEventWorkCommon.postWork(context, roomId, redactWork)
-                        }
-                    }
-                })
-                .executeBy(taskExecutor)
-    }
-=======
->>>>>>> 33f17e4c
-
-    private fun buildWorkIdentifier(identifier: String): String {
-        return "${roomId}_$identifier"
-    }
-
     //TODO duplicate with send service?
     private fun createRedactEventWork(localEvent: Event, eventId: String, reason: String?): OneTimeWorkRequest {
 
-        val sendContentWorkerParams = RedactEventWorker.Params(credentials.userId ,localEvent.eventId!!,
-                                                               roomId, eventId, reason)
+        val sendContentWorkerParams = RedactEventWorker.Params(credentials.userId, localEvent.eventId!!,
+                roomId, eventId, reason)
         val redactWorkData = WorkerParamsFactory.toData(sendContentWorkerParams)
         return TimelineSendEventWorkCommon.createWork<RedactEventWorker>(redactWorkData)
     }
@@ -164,7 +119,7 @@
         val event = eventFactory.createReplaceTextEvent(roomId, targetEventId, newBodyText, newBodyAutoMarkdown, MessageType.MSGTYPE_TEXT, compatibilityBodyText).also {
             saveLocalEcho(it)
         }
-        val sendContentWorkerParams = SendEventWorker.Params(credentials.userId ,roomId, event)
+        val sendContentWorkerParams = SendEventWorker.Params(credentials.userId, roomId, event)
         val sendWorkData = WorkerParamsFactory.toData(sendContentWorkerParams)
 
         //TODO use relation API?
@@ -180,7 +135,7 @@
         val event = eventFactory.createReplyTextEvent(roomId, eventReplied, replyText)?.also {
             saveLocalEcho(it)
         } ?: return null
-        val sendContentWorkerParams = SendEventWorker.Params(credentials.userId ,roomId, event)
+        val sendContentWorkerParams = SendEventWorker.Params(credentials.userId, roomId, event)
         val sendWorkData = WorkerParamsFactory.toData(sendContentWorkerParams)
 
 
@@ -210,9 +165,9 @@
     private fun saveLocalEcho(event: Event) {
         monarchy.tryTransactionAsync { realm ->
             val roomEntity = RoomEntity.where(realm, roomId = roomId).findFirst()
-                             ?: return@tryTransactionAsync
+                    ?: return@tryTransactionAsync
             val liveChunk = ChunkEntity.findLastLiveChunkFromRoom(realm, roomId = roomId)
-                            ?: return@tryTransactionAsync
+                    ?: return@tryTransactionAsync
 
             roomEntity.addSendingEvent(event, liveChunk.forwardsStateIndex ?: 0)
         }
