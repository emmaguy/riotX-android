--- conflicted
+++ resolved
@@ -104,9 +104,9 @@
                 <category android:name="android.intent.category.OPENABLE" />
             </intent-filter>
         </activity>
-<<<<<<< HEAD
+
         <activity android:name=".features.roomprofile.RoomProfileActivity" />
-=======
+
         <activity android:name=".features.signout.hard.SignedOutActivity" />
         <activity
             android:name=".features.signout.soft.SoftLogoutActivity"
@@ -123,7 +123,7 @@
                 <data android:host="matrix.to" />
             </intent-filter>
         </activity>
->>>>>>> 51d6b882
+
         <!-- Services -->
 
         <service
