/*
 * Copyright 2019 New Vector Ltd
 *
 * Licensed under the Apache License, Version 2.0 (the "License");
 * you may not use this file except in compliance with the License.
 * You may obtain a copy of the License at
 *
 * http://www.apache.org/licenses/LICENSE-2.0
 *
 * Unless required by applicable law or agreed to in writing, software
 * distributed under the License is distributed on an "AS IS" BASIS,
 * WITHOUT WARRANTIES OR CONDITIONS OF ANY KIND, either express or implied.
 * See the License for the specific language governing permissions and
 * limitations under the License.
 */

package im.vector.riotx.features.media

import android.content.Context
import android.content.Intent
import android.os.Bundle
import android.view.MenuItem
import androidx.appcompat.widget.Toolbar
import androidx.core.net.toUri
import im.vector.matrix.android.api.MatrixCallback
import im.vector.matrix.android.api.session.Session
import im.vector.matrix.android.api.session.file.FileService
import im.vector.riotx.R
import im.vector.riotx.core.di.ScreenComponent
import im.vector.riotx.core.intent.getMimeTypeFromUri
import im.vector.riotx.core.platform.VectorBaseActivity
import im.vector.riotx.core.utils.shareMedia
import kotlinx.android.synthetic.main.activity_video_media_viewer.*
import java.io.File
import javax.inject.Inject

class VideoMediaViewerActivity : VectorBaseActivity() {

    @Inject lateinit var session: Session
    @Inject lateinit var imageContentRenderer: ImageContentRenderer
    @Inject lateinit var videoContentRenderer: VideoContentRenderer

    private lateinit var mediaData: VideoContentRenderer.Data

    override fun injectWith(injector: ScreenComponent) {
        injector.inject(this)
    }

    override fun onCreate(savedInstanceState: Bundle?) {
        super.onCreate(savedInstanceState)
        setContentView(im.vector.riotx.R.layout.activity_video_media_viewer)

        if (intent.hasExtra(EXTRA_MEDIA_DATA)) {
            mediaData = intent.getParcelableExtra<VideoContentRenderer.Data>(EXTRA_MEDIA_DATA)!!

            configureToolbar(videoMediaViewerToolbar, mediaData)
            imageContentRenderer.render(mediaData.thumbnailMediaData, ImageContentRenderer.Mode.FULL_SIZE, videoMediaViewerThumbnailView)
<<<<<<< HEAD
            videoContentRenderer.render(mediaData, videoMediaViewerThumbnailView, videoMediaViewerLoading, videoMediaViewerVideoView, videoMediaViewerErrorView)
        } else {
            finish()
        }
    }

    override fun getMenuRes() = R.menu.vector_media_viewer

    override fun onOptionsItemSelected(item: MenuItem): Boolean {
        when (item.itemId) {
            R.id.mediaViewerShareAction -> {
                onShareActionClicked()
                return true
            }
=======
            videoContentRenderer.render(mediaData,
                    videoMediaViewerThumbnailView,
                    videoMediaViewerLoading,
                    videoMediaViewerVideoView,
                    videoMediaViewerErrorView)
>>>>>>> 79614235
        }
        return super.onOptionsItemSelected(item)
    }

    private fun onShareActionClicked() {
        session.downloadFile(
                FileService.DownloadMode.FOR_EXTERNAL_SHARE,
                mediaData.eventId,
                mediaData.filename,
                mediaData.url,
                mediaData.elementToDecrypt,
                object : MatrixCallback<File> {
                    override fun onSuccess(data: File) {
                        shareMedia(this@VideoMediaViewerActivity, data, getMimeTypeFromUri(this@VideoMediaViewerActivity, data.toUri()))
                    }
                }
        )
    }

    private fun configureToolbar(toolbar: Toolbar, mediaData: VideoContentRenderer.Data) {
        setSupportActionBar(toolbar)
        supportActionBar?.apply {
            title = mediaData.filename
            setHomeButtonEnabled(true)
            setDisplayHomeAsUpEnabled(true)
        }
    }

    companion object {

        private const val EXTRA_MEDIA_DATA = "EXTRA_MEDIA_DATA"

        fun newIntent(context: Context, mediaData: VideoContentRenderer.Data): Intent {
            return Intent(context, VideoMediaViewerActivity::class.java).apply {
                putExtra(EXTRA_MEDIA_DATA, mediaData)
            }
        }
    }
}<|MERGE_RESOLUTION|>--- conflicted
+++ resolved
@@ -54,9 +54,12 @@
             mediaData = intent.getParcelableExtra<VideoContentRenderer.Data>(EXTRA_MEDIA_DATA)!!
 
             configureToolbar(videoMediaViewerToolbar, mediaData)
-            imageContentRenderer.render(mediaData.thumbnailMediaData, ImageContentRenderer.Mode.FULL_SIZE, videoMediaViewerThumbnailView)
-<<<<<<< HEAD
-            videoContentRenderer.render(mediaData, videoMediaViewerThumbnailView, videoMediaViewerLoading, videoMediaViewerVideoView, videoMediaViewerErrorView)
+            imageContentRenderer.render(mediaData.thumbnailMediaData, ImageContentRenderer.Mode.FULL_SIZE, videoMediaViewerThumbnailView)           
+            videoContentRenderer.render(mediaData,
+                    videoMediaViewerThumbnailView,
+                    videoMediaViewerLoading,
+                    videoMediaViewerVideoView,
+                    videoMediaViewerErrorView)
         } else {
             finish()
         }
@@ -70,13 +73,6 @@
                 onShareActionClicked()
                 return true
             }
-=======
-            videoContentRenderer.render(mediaData,
-                    videoMediaViewerThumbnailView,
-                    videoMediaViewerLoading,
-                    videoMediaViewerVideoView,
-                    videoMediaViewerErrorView)
->>>>>>> 79614235
         }
         return super.onOptionsItemSelected(item)
     }
