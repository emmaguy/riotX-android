/*
 * Copyright 2019 New Vector Ltd
 *
 * Licensed under the Apache License, Version 2.0 (the "License");
 * you may not use this file except in compliance with the License.
 * You may obtain a copy of the License at
 *
 * http://www.apache.org/licenses/LICENSE-2.0
 *
 * Unless required by applicable law or agreed to in writing, software
 * distributed under the License is distributed on an "AS IS" BASIS,
 * WITHOUT WARRANTIES OR CONDITIONS OF ANY KIND, either express or implied.
 * See the License for the specific language governing permissions and
 * limitations under the License.
 */

package im.vector.riotx.features.home.room.detail.timeline.item

import android.view.View
import android.view.ViewGroup
import android.widget.ImageView
import androidx.core.view.ViewCompat
import androidx.core.view.isVisible
import com.airbnb.epoxy.EpoxyAttribute
import com.airbnb.epoxy.EpoxyModelClass
import im.vector.riotx.R
import im.vector.riotx.features.home.room.detail.timeline.helper.ContentUploadStateTrackerBinder
import im.vector.riotx.features.media.ImageContentRenderer

@EpoxyModelClass(layout = R.layout.item_timeline_event_base)
abstract class MessageImageVideoItem : AbsMessageItem<MessageImageVideoItem.Holder>() {

    @EpoxyAttribute
    lateinit var mediaData: ImageContentRenderer.Data
    @EpoxyAttribute
    var playable: Boolean = false
    @EpoxyAttribute
    var clickListener: View.OnClickListener? = null
    @EpoxyAttribute
    lateinit var imageContentRenderer: ImageContentRenderer
    @EpoxyAttribute
    lateinit var contentUploadStateTrackerBinder: ContentUploadStateTrackerBinder

    override fun bind(holder: Holder) {
        super.bind(holder)
        imageContentRenderer.render(mediaData, ImageContentRenderer.Mode.THUMBNAIL, holder.imageView)
<<<<<<< HEAD
        if (!attributes.informationData.sendState.hasFailed()) {
            contentUploadStateTrackerBinder.bind(attributes.informationData.eventId, mediaData, holder.progressLayout)
        }
        holder.imageView.setOnClickListener(clickListener)
        holder.imageView.setOnLongClickListener(attributes.itemLongClickListener)
        ViewCompat.setTransitionName(holder.imageView,"imagePreview_${id()}")
        holder.mediaContentView.setOnClickListener(attributes.itemClickListener)
        holder.mediaContentView.setOnLongClickListener(attributes.itemLongClickListener)
=======
        if (!informationData.sendState.hasFailed()) {
            contentUploadStateTrackerBinder.bind(informationData.eventId, mediaData.isLocalFile(), holder.progressLayout)
        } else {
            holder.progressLayout.isVisible = false
        }
        holder.imageView.setOnClickListener(clickListener)
        holder.imageView.setOnLongClickListener(longClickListener)
        ViewCompat.setTransitionName(holder.imageView, "imagePreview_${id()}")
        holder.mediaContentView.setOnClickListener(cellClickListener)
        holder.mediaContentView.setOnLongClickListener(longClickListener)
>>>>>>> 99de40c9
        // The sending state color will be apply to the progress text
        renderSendState(holder.imageView, null, holder.failedToSendIndicator)
        holder.playContentView.visibility = if (playable) View.VISIBLE else View.GONE
    }

    override fun unbind(holder: Holder) {
        contentUploadStateTrackerBinder.unbind(attributes.informationData.eventId)
        super.unbind(holder)
    }

    override fun getViewType() = STUB_ID

    class Holder : AbsMessageItem.Holder(STUB_ID) {
        val progressLayout by bind<ViewGroup>(R.id.messageMediaUploadProgressLayout)
        val imageView by bind<ImageView>(R.id.messageThumbnailView)
        val playContentView by bind<ImageView>(R.id.messageMediaPlayView)

        val mediaContentView by bind<ViewGroup>(R.id.messageContentMedia)
        val failedToSendIndicator by bind<ImageView>(R.id.messageFailToSendIndicator)
    }

    companion object {
        private const val STUB_ID = R.id.messageContentMediaStub
    }
}<|MERGE_RESOLUTION|>--- conflicted
+++ resolved
@@ -44,27 +44,16 @@
     override fun bind(holder: Holder) {
         super.bind(holder)
         imageContentRenderer.render(mediaData, ImageContentRenderer.Mode.THUMBNAIL, holder.imageView)
-<<<<<<< HEAD
         if (!attributes.informationData.sendState.hasFailed()) {
-            contentUploadStateTrackerBinder.bind(attributes.informationData.eventId, mediaData, holder.progressLayout)
-        }
-        holder.imageView.setOnClickListener(clickListener)
-        holder.imageView.setOnLongClickListener(attributes.itemLongClickListener)
-        ViewCompat.setTransitionName(holder.imageView,"imagePreview_${id()}")
-        holder.mediaContentView.setOnClickListener(attributes.itemClickListener)
-        holder.mediaContentView.setOnLongClickListener(attributes.itemLongClickListener)
-=======
-        if (!informationData.sendState.hasFailed()) {
-            contentUploadStateTrackerBinder.bind(informationData.eventId, mediaData.isLocalFile(), holder.progressLayout)
+            contentUploadStateTrackerBinder.bind(attributes.informationData.eventId, mediaData.isLocalFile(), holder.progressLayout)
         } else {
             holder.progressLayout.isVisible = false
         }
         holder.imageView.setOnClickListener(clickListener)
-        holder.imageView.setOnLongClickListener(longClickListener)
+        holder.imageView.setOnLongClickListener(attributes.itemLongClickListener)
         ViewCompat.setTransitionName(holder.imageView, "imagePreview_${id()}")
-        holder.mediaContentView.setOnClickListener(cellClickListener)
-        holder.mediaContentView.setOnLongClickListener(longClickListener)
->>>>>>> 99de40c9
+        holder.mediaContentView.setOnClickListener(attributes.itemClickListener)
+        holder.mediaContentView.setOnLongClickListener(attributes.itemLongClickListener)
         // The sending state color will be apply to the progress text
         renderSendState(holder.imageView, null, holder.failedToSendIndicator)
         holder.playContentView.visibility = if (playable) View.VISIBLE else View.GONE
